from django.shortcuts import render
from django.conf import settings
from django.views.decorators.http import require_POST, require_GET
from django.views.decorators.csrf import csrf_exempt
from django.http import JsonResponse
from functools import wraps
from automlapp.models import ModelEntry, User
from django.core.files.storage import default_storage
from django.core.files.base import ContentFile
import pandas as pd
from automlapp.tasks import train_model_task
import joblib
import json
import ast
import jwt
import matplotlib
matplotlib.use('Agg')  # Use non-interactive backend
import matplotlib.pyplot as plt
import base64
import io
import os
import logging
from django.http import HttpResponse


logger = logging.getLogger(__name__)

JWT_ALGORITHM = 'HS256'
JWT_SECRET = settings.SECRET_KEY

def generate_timeseries_plot(predictions, forecast_horizon, target_variable):
    """
    Generate a time series forecast plot for multiple timesteps and return it as a base64 encoded string
    """
    plt.figure(figsize=(12, 6))

    # Multiple predictions - show as a line plot
    x_values = list(range(1, len(predictions) + 1))
    plt.plot(x_values, predictions, marker='o', linewidth=2.5, markersize=8,
            color='#2E86AB', markerfacecolor='#A23B72', markeredgecolor='white', markeredgewidth=2)
    plt.title(f'Time Series Forecast - Next {forecast_horizon} Timesteps', fontsize=14, fontweight='bold')
    plt.xlabel('Future Timestep', fontsize=12)
    plt.ylabel(target_variable, fontsize=12)
    plt.grid(True, alpha=0.3)

    # Add value annotations on points
    for i, value in enumerate(predictions):
        plt.annotate(f'{value:.2f}', (x_values[i], value),
                    textcoords="offset points", xytext=(0,15), ha='center',
                    fontsize=10, bbox=dict(boxstyle="round,pad=0.3", facecolor="white", alpha=0.8))

    # Set x-axis to show integer ticks only
    plt.xticks(x_values)

    plt.tight_layout()

    # Save plot to base64 string
    buffer = io.BytesIO()
    plt.savefig(buffer, format='png', dpi=150, bbox_inches='tight', facecolor='white')
    buffer.seek(0)
    plot_data = buffer.getvalue()
    buffer.close()
    plt.close()  # Important: close the figure to free memory

    # Encode to base64
    plot_base64 = base64.b64encode(plot_data).decode('utf-8')
    return plot_base64

# Create your views here.
def jwt_authenticated(view_func):
    @wraps(view_func)
    def wrapped_view(request, *args, **kwargs):
        auth_header = request.headers.get('Authorization')
        if not auth_header or not auth_header.startswith('Bearer '):
            return JsonResponse({'success': False, 'message': 'Authorization header missing or invalid'}, status=401)

        token = auth_header.split(' ')[1]
        try:
            payload = jwt.decode(token, JWT_SECRET, algorithms=[JWT_ALGORITHM])
            request.jwt_payload = payload
        except jwt.ExpiredSignatureError:
            return JsonResponse({'success': False, 'message': 'Token expired'}, status=401)
        except jwt.InvalidTokenError:
            return JsonResponse({'success': False, 'message': 'Invalid token'}, status=401)

        return view_func(request, *args, **kwargs)

    return wrapped_view

@csrf_exempt
@require_POST
def login(request):
    try:
        # Handle both JSON and form data
        if request.content_type == 'application/json':
            data = json.loads(request.body)
        else:
            data = request.POST

        user = User.objects.get(username=data['username'])
        if user.check_password(data['password']):
            token = jwt.encode({'username': user.username}, JWT_SECRET, algorithm=JWT_ALGORITHM)
            return JsonResponse({'success': True, 'token': token}, status=200)
        else:
            return JsonResponse({'success': False, 'message': 'Invalid credentials'}, status=400)
    except Exception as e:
        print(f"Error in login: {e}")
        return JsonResponse({'success': False, 'message': 'There was an error'}, status=500)



@csrf_exempt
@require_POST
def register(request):
    try:
        data = request.POST
        username = data['username']
        first_name = data['first_name']
        last_name = data['last_name']
        email = data['email']
        password = data['password']
        if not username or not password or not email:
            return JsonResponse({'success': False, 'message': 'Username or password not provided'}, status=400)
        if User.objects.filter(username=username).exists():
            return JsonResponse({'success': False, 'message': 'Username already exists'}, status=400)

        user = User.objects.create_user(
            username=username,
            password=password,
            email=email,
            first_name=first_name,
            last_name=last_name
        )
        return JsonResponse({'success': True, 'message': 'User registered successfully'}, status=201)
    except Exception as e:
        print(f"Error in register: {e}")
        return JsonResponse({'success': False, 'message': 'There was an error'}, status=500)



@csrf_exempt
@require_POST
@jwt_authenticated
def loadData(request):
    """
    Load data from a CSV file, analyze columns, and create a model entry.
    Returns column information and suggested target variables.
    """
    try:
        # Validate request has file
        if 'file' not in request.FILES:
            logger.error("No file provided in request")
            return JsonResponse({'success': False, 'message': 'No file provided'}, status=400)
            
        file_obj = request.FILES['file']
        logger.info(f"Processing file: {file_obj.name}, size: {file_obj.size} bytes")
        
        # Parse CSV file
        try:
            df = pd.read_csv(file_obj)
            if df.empty:
                logger.error("Uploaded CSV file is empty")
                return JsonResponse({'success': False, 'message': 'The uploaded file is empty'}, status=400)
        except Exception as e:
            logger.error(f"Failed to parse CSV file: {str(e)}")
            return JsonResponse({'success': False, 'message': f'Error parsing your file: {str(e)}'}, status=400)
        
        # Analyze columns
        columns = list(df.columns)
        suggested_target_variables = []
        features = {}
        datetime_columns = []
        
        logger.info(f"Analyzing {len(columns)} columns from dataset with {len(df)} rows")
        
        # First pass: identify datetime columns
        for column in columns:
            if df[column].dtype == 'object':
                try:
                    parsed_col = pd.to_datetime(df[column], errors='coerce')
                    valid_ratio = parsed_col.notna().sum() / len(df[column])
                    if valid_ratio > 0.8:
                        datetime_columns.append(column)
                        features[column] = 'datetime'
                        logger.info(f"Column '{column}' identified as datetime ({valid_ratio:.2%} valid dates)")
                except Exception as e:
                    logger.debug(f"Error parsing column '{column}' as datetime: {str(e)}")
        
        # Second pass: analyze other columns
        for column in columns:
            # Skip already identified datetime columns
            if column in datetime_columns:
                continue
                
            unique_values = df[column].nunique()
            total_rows = len(df)
            suggested_target_variables.append(column)
            
            logger.debug(f"Column '{column}': {unique_values} unique values, dtype: {df[column].dtype}")
            
            # Determine column type
            if unique_values == total_rows and unique_values > 1:
                features[column] = 'unique'
                logger.debug(f"Column '{column}' has unique values (potential ID column)")
            elif unique_values == 1:
                features[column] = 'constant'
                logger.debug(f"Column '{column}' has constant values")
            elif unique_values < 10:
                unique_vals = []
                for x in df[column].unique():
                    if pd.notna(x):
                        unique_vals.append(str(x))
                features[column] = unique_vals
                logger.debug(f"Column '{column}' has {len(unique_vals)} categorical values (excluding nan)")
            elif df[column].dtype == 'object':
                features[column] = 'categorical'
            elif df[column].dtype == 'int64':
                features[column] = 'integer'
            elif df[column].dtype == 'float64':
                features[column] = 'float'
            else:
                features[column] = 'unknown'
                logger.warning(f"Column '{column}' has unrecognized type: {df[column].dtype}")
        
        # Create model entry
        logger.info("Creating model entry in database")
        username = request.jwt_payload['username']
        
        try:
            entry = ModelEntry.objects.create(
                name="",
                description="",
                task="",
                target_variable="",
                list_of_features=features,
                status='Data Loaded',
                model_name="",
                evaluation_metric="",
                evaluation_metric_value=0
            )
            
            # Associate entry with user
            user = User.objects.get(username=username)
            user.models.add(entry)
            
            # Save CSV file
            file_path = f'data/{entry.id}.csv'
            csv_buffer = io.StringIO()
            df.to_csv(csv_buffer, index=False)
            default_storage.save(file_path, ContentFile(csv_buffer.getvalue().encode('utf-8')))
            logger.info(f"Dataset saved to {file_path}")
            
            entry.save()
            logger.info(f"Model entry created with ID: {entry.id}")
        except Exception as e:
            logger.error(f"Failed to create model entry: {str(e)}")
            return JsonResponse({'success': False, 'message': f'Database error: {str(e)}'}, status=500)
        
        feature_names = list(features.keys())
        logger.info(f"Data loading completed successfully. Found {len(feature_names)} features, "
                   f"{len(datetime_columns)} datetime columns")
        
        return JsonResponse({
            'success': True, 
            'features': feature_names, 
            'list_of_features': features,
            'data': suggested_target_variables, 
            'datetime_columns': datetime_columns, 
            'id': entry.id
        }, status=200)
        
    except Exception as e:
        logger.exception(f"Unexpected error in loadData: {str(e)}")
        return JsonResponse({'success': False, 'message': f'There was an error: {str(e)}'}, status=500)


@csrf_exempt
@require_POST
@jwt_authenticated
def trainModel(request):
    """
    Process a model training request, validate parameters, and queue the training task.
    """
    logger.info(f"Received model training request from user: {request.jwt_payload['username']}")
    
    try:
        # Extract and validate required fields
        model_id = request.POST.get('id')
        name = request.POST.get('name', '').strip()
        description = request.POST.get('description', '').strip()
        task = request.POST.get('task', '').strip()
        target_variable = request.POST.get('target_variable', '').strip()
        
        # Validate basic required fields
        if not name:
            logger.warning("Missing required field: name")
            return JsonResponse({'success': False, 'message': 'Model name is required'}, status=400)
        
        if not description:
            logger.warning("Missing required field: description")
            return JsonResponse({'success': False, 'message': 'Model description is required'}, status=400)
            
        if not task:
            logger.warning("Missing required field: task")
            return JsonResponse({'success': False, 'message': 'Task type is required'}, status=400)
            
        if not model_id:
            logger.warning("Missing required field: id")
            return JsonResponse({'success': False, 'message': 'Model ID is required'}, status=400)
        
        # Validate task-specific required fields
        if task != 'Clustering' and not target_variable:
            logger.warning(f"Missing target_variable for {task} task")
            return JsonResponse({
                'success': False, 
                'message': 'Target variable is required for non-clustering tasks'
            }, status=400)
        
        # Validate time series specific parameters
        if task == 'TimeSeries':
            datetime_column = request.POST.get('datetime_column', '').strip()
            date_format = request.POST.get('date_format', '').strip()
            
            if not datetime_column:
                logger.warning("Missing datetime_column for TimeSeries task")
                return JsonResponse({
                    'success': False, 
                    'message': 'Datetime column is required for time series tasks'
                }, status=400)
                
            if not date_format:
                logger.warning("Missing date_format for TimeSeries task")
                return JsonResponse({
                    'success': False, 
                    'message': 'Date format is required for time series tasks'
                }, status=400)
        
        # Verify model exists and user has access
        try:
            username = request.jwt_payload['username']
            user = User.objects.get(username=username)
            
            if not user.models.filter(id=model_id).exists():
                logger.warning(f"User {username} attempted to access non-existent or unauthorized model ID: {model_id}")
                return JsonResponse({'success': False, 'message': 'Model not found or access denied'}, status=404)
                
            entry = ModelEntry.objects.get(id=model_id)
            logger.info(f"Found model entry with ID {model_id}, updating with new parameters")
            
        except User.DoesNotExist:
            logger.error(f"User {request.jwt_payload['username']} not found in database")
            return JsonResponse({'success': False, 'message': 'User not found'}, status=404)
        except ModelEntry.DoesNotExist:
            logger.error(f"Model with ID {model_id} not found in database")
            return JsonResponse({'success': False, 'message': 'Model not found'}, status=404)
        
        # Update model entry with new parameters
        try:
            entry.name = name
            entry.description = description
            entry.task = task
            entry.target_variable = target_variable
            
            if task == 'TimeSeries':
                entry.datetime_column = datetime_column
                entry.date_format = date_format
                
            entry.status = 'Model Training'
            entry.save()
            logger.info(f"Successfully updated model parameters for ID {model_id}")
            
        except Exception as e:
            logger.error(f"Database error while updating model entry: {str(e)}")
            return JsonResponse({'success': False, 'message': f'Error updating model: {str(e)}'}, status=500)
        
        # Queue the training task
        try:
            logger.info(f"Queuing training task for model ID {model_id}")
            task_id = train_model_task.delay(entry.id)
            logger.info(f"Training task queued successfully with task ID: {task_id}")
            
            return JsonResponse({
                'success': True, 
                'message': 'Model training has been queued',
                'task_id': str(task_id)
            }, status=200)
            
        except Exception as e:
            logger.error(f"Failed to queue training task: {str(e)}")
            entry.status = 'Error'
            entry.save()
            return JsonResponse({'success': False, 'message': f'Failed to queue training task: {str(e)}'}, status=500)
            
    except Exception as e:
        logger.exception(f"Unexpected error in trainModel: {str(e)}")
        return JsonResponse({'success': False, 'message': f'There was an error: {str(e)}'}, status=500)


@csrf_exempt
@require_GET
@jwt_authenticated
def getAllModels(request):
    try:
        entries = User.objects.get(username=request.jwt_payload['username']).models.all()
        data = []
        for entry in entries:
            data.append({
                'id': entry.id,
                'name': entry.name,
                'description': entry.description,
                'task': entry.task,
                'target_variable': entry.target_variable,
                'list_of_features': entry.list_of_features,
                'status': entry.status,
                'model_name': entry.model_name,
                'evaluation_metric': entry.evaluation_metric,
                'evaluation_metric_value': entry.evaluation_metric_value
            })
        response = JsonResponse({'success': True, 'data': data }, status=200)
        response["Access-Control-Allow-Origin"] = "http://localhost:3000"
        return response
    except Exception as e:
        print(f"Error in getting all models: {e}")
        return JsonResponse({'success': False, 'message': 'There was an error'}, status=500)

@csrf_exempt
@require_GET
def getModel(request):
    try:
        entries = ModelEntry.objects.get(id=request.GET['id'])
        
        # Get dataset information
        dataset_info = {}
        try:
            import pandas as pd
            file_path = f'data/{entries.id}.csv'
            with default_storage.open(file_path) as f:
                df = pd.read_csv(f)
            dataset_info = {
                'rows': len(df),
                'columns': len(df.columns),
                'column_names': list(df.columns),
                'missing_values': df.isnull().sum().to_dict(),
                'data_types': df.dtypes.astype(str).to_dict(),
                'sample_data': df.head(5).to_dict('records')
            }
        except Exception as e:
            print(f"Error reading dataset: {e}")
            dataset_info = {'error': 'Could not load dataset information'}
        
        data = {
            'id': entries.id,
            'name': entries.name,
            'description': entries.description,
            'task': entries.task,
            'target_variable': entries.target_variable,
            'list_of_features': entries.list_of_features,
            'status': entries.status,
            'model_name': entries.model_name,
            'evaluation_metric': entries.evaluation_metric,
            'evaluation_metric_value': entries.evaluation_metric_value,
            'dataset': dataset_info
        }
        response = JsonResponse({'success': True, 'data': data }, status=200)
        response["Access-Control-Allow-Origin"] = "http://localhost:3000"
        return response
    except Exception as e:
        print(f"Error in getting model: {e}")
        return JsonResponse({'success': False, 'message': 'There was an error'}, status=500)

@csrf_exempt
@require_POST
@jwt_authenticated
def infer(request):
    try:
        data = request.POST
        if not User.objects.filter(models=data['id']).exists():
            return JsonResponse({'success': False, 'message': 'Model not found'}, status=404)
        entry = ModelEntry.objects.get(id=data['id'])
        model_path = f'models/{entry.id}.pkl'
        pipeline_path = f'pipelines/{entry.id}.pkl'
        with default_storage.open(model_path) as f:
            model = joblib.load(f)
        with default_storage.open(pipeline_path) as f:
            pl = joblib.load(f)
        data = json.loads(data['data'])
        print(data)

        if entry.task == 'TimeSeries':
            # For time series, we don't need input data - just forecast horizon
            forecast_horizon = int(request.POST.get('forecast_horizon', 1))
            try:
                prediction = model.forecast(steps=forecast_horizon)

                # Convert prediction to list format
                if isinstance(prediction, pd.Series):
                    predictions_list = prediction.tolist()
                else:
                    predictions_list = prediction.iloc[:, 0].tolist() if len(prediction.shape) > 1 else prediction.tolist()

                # Round predictions to 2 decimal places
                predictions_list = [round(pred, 2) for pred in predictions_list]

                # Return response - only include plot for multiple timesteps
                if forecast_horizon == 1:
                    finalPrediction = predictions_list[0]
                    return JsonResponse({
                        'success': True,
                        'prediction': str(finalPrediction)
                    }, status=200)
                else:
                    # Generate plot only for multiple timesteps
                    plot_base64 = generate_timeseries_plot(predictions_list, forecast_horizon, entry.target_variable)
                    return JsonResponse({
                        'success': True,
                        'prediction': predictions_list,
                        'forecast_horizon': forecast_horizon,
                        'plot': plot_base64
                    }, status=200)
            except Exception as e:
                print(f"Error in forecasting: {e}")
                return JsonResponse({
                    'success': False,
                    'message': f'Error in forecasting: {str(e)}'
                }, status=400)
        else:
            # For non-time series models, process the input data
            list_of_features = ast.literal_eval(entry.list_of_features)
            print(list_of_features)
            file_path = f'data/{entry.id}.csv'
            with default_storage.open(file_path) as f:
                df2 = pd.read_csv(f)
            # Check if target variable is set
            if not entry.target_variable or entry.target_variable.strip() == '':
                target_variable_first_value = None
            else:
                target_variable_first_value = df2[entry.target_variable].iloc[0]

            for key, value in data.items():
                if key == entry.target_variable and target_variable_first_value is not None:
                    data[key] = target_variable_first_value
                if key in list_of_features:
                    if list_of_features[key] == 'integer':
                        try:
                            data[key] = int(value)
                        except (ValueError, TypeError):
                            pass
                    elif list_of_features[key] == 'float':
                        try:
                            data[key] = float(value)
                        except (ValueError, TypeError):
                            pass
                    elif isinstance(list_of_features[key], list):
                        data[key] = str(value)
                    else:
                        data[key] = str(value)

            df = pd.DataFrame([data])
            
            # For clustering tasks, we don't need a target variable
            if entry.task == 'Clustering':
                pass
            elif not entry.target_variable or entry.target_variable.strip() == '':
                # For non-clustering tasks, try to infer target variable if needed
                input_columns = list(data.keys())
                dataset_columns = df2.columns.tolist()
                potential_targets = [col for col in dataset_columns if col not in input_columns]
                
                if potential_targets:
                    inferred_target = potential_targets[0]
                    df[inferred_target] = df2[inferred_target].iloc[0]
            elif target_variable_first_value is not None:
                df[entry.target_variable] = target_variable_first_value
            
                        # Apply pipeline transformation
            try:
                df = pl.transform(df)
            except Exception as e:
                # For clustering tasks, if pipeline fails due to target variable issues,
                # we can try to use the raw data directly
                if entry.task == 'Clustering' and ("not found in axis" in str(e) or "[''] not found in axis" in str(e)):
                    pass
                else:
                    raise e

            # Drop target variable if needed
            if entry.task == 'Clustering':
                pass
            elif entry.target_variable and entry.target_variable.strip() != '' and entry.target_variable in df.columns:
                df.drop(entry.target_variable, axis=1, inplace=True)

<<<<<<< HEAD
            df.drop(entry.target_variable, axis=1, inplace=True)
            if hasattr(model, 'labels_'):  # likely DBSCAN or other unsupervised clustering
                prediction = model.labels_
            elif hasattr(model, 'predict'):
                prediction = model.predict(df)
=======
            # Make prediction
            prediction = model.predict(df)
>>>>>>> 40fbfb9e
            print(f"Prediction: {prediction}")
            finalPrediction = prediction[0]
            
            # Convert NumPy types to Python types for JSON serialization
            if hasattr(finalPrediction, 'item'):
                finalPrediction = finalPrediction.item()
            else:
                finalPrediction = int(finalPrediction)
            
            # Return the prediction
            return JsonResponse({'success': True, 'prediction': finalPrediction}, status=200)
    except Exception as e:
        if '0 sample' in str(e):
            return JsonResponse({'success': False, 'message': 'Provided Row is an outlier'}, status=400)
        return JsonResponse({'success': False, 'message': 'There was an error'}, status=500)

@csrf_exempt
@require_POST
def is_valid_token(token):
    try:
        jwt.decode(token, JWT_SECRET, algorithms=[JWT_ALGORITHM])
        return True
    except jwt.ExpiredSignatureError:
        return False
    except jwt.InvalidTokenError:
        return False
    except Exception:
        return False

@csrf_exempt
@require_GET
@jwt_authenticated
def getModelDataset(request):
    """Get the actual dataset for a model"""
    try:
        model_id = request.GET.get('id')
        if not model_id:
            return JsonResponse({'success': False, 'message': 'Model ID is required'}, status=400)
        
        # Check if user has access to this model
        user = User.objects.get(username=request.jwt_payload['username'])
        if not user.models.filter(id=model_id).exists():
            return JsonResponse({'success': False, 'message': 'Model not found or access denied'}, status=404)
        
        # Check if dataset file exists
        dataset_path = f'data/{model_id}.csv'
        if not default_storage.exists(dataset_path):
            return JsonResponse({'success': False, 'message': 'Dataset not found'}, status=404)
        
        # Read and return the dataset
        with default_storage.open(dataset_path) as f:
            df = pd.read_csv(f)
        dataset_data = df.to_dict('records')  # Convert to list of dictionaries
        
        response = JsonResponse({'success': True, 'data': dataset_data}, status=200)
        response["Access-Control-Allow-Origin"] = "http://localhost:3000"
        return response
        
    except Exception as e:
        print(f"Error in getting model dataset: {e}")
        return JsonResponse({'success': False, 'message': 'There was an error'}, status=500)
    
@csrf_exempt
@require_POST
@jwt_authenticated
def batchPredict(request):
    """
    Batch prediction endpoint. Accepts a CSV file and model id, returns the same CSV with a prediction column as a downloadable file.
    """
    try:
        # Validate file and model id
        if 'file' not in request.FILES:
            return JsonResponse({'success': False, 'message': 'No file provided'}, status=400)
        file_obj = request.FILES['file']
        model_id = request.POST.get('model_id') or request.POST.get('id')
        if not model_id:
            return JsonResponse({'success': False, 'message': 'Model ID is required'}, status=400)

        # Check user access
        user = User.objects.get(username=request.jwt_payload['username'])
        if not user.models.filter(id=model_id).exists():
            return JsonResponse({'success': False, 'message': 'Model not found or access denied'}, status=404)
        entry = ModelEntry.objects.get(id=model_id)

        # Disallow batch prediction for TimeSeries models
        if entry.task == 'TimeSeries':
            return JsonResponse({'success': False, 'message': 'Batch prediction is not supported for TimeSeries models. Please use the single prediction form.'}, status=400)

        # Read CSV
        try:
            df = pd.read_csv(file_obj)
            if df.empty:
                return JsonResponse({'success': False, 'message': 'The uploaded file is empty'}, status=400)
        except Exception as e:
            return JsonResponse({'success': False, 'message': f'Error parsing your file: {str(e)}'}, status=400)

        # Load model and pipeline
        model_path = f'models/{entry.id}.pkl'
        pipeline_path = f'pipelines/{entry.id}.pkl'
        with default_storage.open(model_path) as f:
            model = joblib.load(f)
        with default_storage.open(pipeline_path) as f:
            pl = joblib.load(f)

        # Non-time series: preprocess and predict for each row
        try:
            list_of_features = ast.literal_eval(entry.list_of_features)
        except Exception:
            list_of_features = entry.list_of_features
        # Fill missing target variable if needed
        file_path = f'data/{entry.id}.csv'
        with default_storage.open(file_path) as f:
            df2 = pd.read_csv(f)
        target_variable_first_value = df2[entry.target_variable].iloc[0] if entry.target_variable in df2 else None
        # Prepare input
        input_df = df.copy()
        if entry.target_variable and entry.target_variable not in input_df.columns and target_variable_first_value is not None:
            input_df[entry.target_variable] = target_variable_first_value
        # Type conversion
        for key in input_df.columns:
            if key in list_of_features:
                if list_of_features[key] == 'integer':
                    input_df[key] = input_df[key].astype('Int64')
                elif list_of_features[key] == 'float':
                    input_df[key] = input_df[key].astype(float)
        # Preprocess
        try:
            processed = pl.transform(input_df)
            if entry.target_variable in processed.columns:
                processed = processed.drop(entry.target_variable, axis=1)
        except Exception as e:
            return JsonResponse({'success': False, 'message': f'Error in preprocessing: {str(e)}'}, status=400)
        # Predict
        try:
            if hasattr(model, 'labels_'):  # likely DBSCAN or other unsupervised clustering
                preds = model.labels_
            elif hasattr(model, 'predict'):
                preds = model.predict(processed)
            # Always return the raw model output
            df['prediction'] = preds
        except Exception as e:
            return JsonResponse({'success': False, 'message': f'Error in prediction: {str(e)}'}, status=400)

        # Return the CSV file with predictions
        csv_buffer = io.StringIO()
        df.to_csv(csv_buffer, index=False)
        csv_buffer.seek(0)
        response = HttpResponse(csv_buffer.getvalue(), content_type='text/csv')
        response['Content-Disposition'] = 'attachment; filename="batch_predictions.csv"'
        return response
    except Exception as e:
        logger.exception(f"Unexpected error in batch_predict: {str(e)}")
        return JsonResponse({'success': False, 'message': f'There was an error: {str(e)}'}, status=500)<|MERGE_RESOLUTION|>--- conflicted
+++ resolved
@@ -589,16 +589,8 @@
             elif entry.target_variable and entry.target_variable.strip() != '' and entry.target_variable in df.columns:
                 df.drop(entry.target_variable, axis=1, inplace=True)
 
-<<<<<<< HEAD
-            df.drop(entry.target_variable, axis=1, inplace=True)
-            if hasattr(model, 'labels_'):  # likely DBSCAN or other unsupervised clustering
-                prediction = model.labels_
-            elif hasattr(model, 'predict'):
-                prediction = model.predict(df)
-=======
             # Make prediction
             prediction = model.predict(df)
->>>>>>> 40fbfb9e
             print(f"Prediction: {prediction}")
             finalPrediction = prediction[0]
             
